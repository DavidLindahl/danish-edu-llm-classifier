"""Merge and balance English educational datasets.

This script combines locally classified English samples with two public
FineWeb educational datasets from Hugging Face.  After merging the samples,
the resulting data is balanced across the available ``int_score`` classes.

The final, balanced dataset is saved to ``../../data/english_fineweb_merged_data.csv``.

The defaults favour loading more samples from ``fineweb-edu-score-2`` as these
contain lower scores, helping balance the classes.
"""

from __future__ import annotations

import os
from typing import List

import matplotlib.pyplot as plt
import pandas as pd
import seaborn as sns
from datasets import load_dataset


HF_DATASET_SCORE_3_NAME = "HuggingFaceFW/fineweb-edu"
HF_CONFIG_SCORE_3 = "CC-MAIN-2024-22"
HF_DATASET_SCORE_2_NAME = "HuggingFaceFW/fineweb-edu-score-2"
HF_CONFIG_SCORE_2 = "CC-MAIN-2024-18"

# Base directory for data files (relative to this script)
BASE_DIR = os.path.abspath(os.path.join(os.path.dirname(__file__), "../../data"))

# Path to locally classified FineWeb samples
LOCAL_CSV_PATH = os.path.join(BASE_DIR, "english_classified_samples_10000.csv")
# Output path for the merged, balanced dataset
OUTPUT_CSV_PATH = os.path.join(BASE_DIR, "english_fineweb_merged_data_1000.csv")

COMMON_COLUMNS = ["text", "language_score", "token_count", "int_score"]


def _load_hf_samples(
    dataset_name: str,
    config_name: str,
    num_samples: int,
    split: str = "train",
) -> pd.DataFrame:
    """Stream ``num_samples`` rows from a Hugging Face dataset.

    Parameters
    ----------
    dataset_name:
        Name of the dataset on the Hub.
    config_name:
        Config to load from the dataset.
    num_samples:
        Maximum number of samples to collect.
    split:
        Split to load.  Defaults to ``"train"``.

    Returns
    -------
    pd.DataFrame
        DataFrame containing the requested samples.  Missing columns are filled
        with ``None``.
    """

    print(
        f"Streaming {num_samples} samples from {dataset_name} ({config_name}) ..."
    )
    try:
        stream = load_dataset(
            dataset_name,
            name=config_name,
            split=split,
            streaming=True,
        )
    except Exception as exc:  # pragma: no cover - network errors
        print(f"Failed to load {dataset_name}: {exc}")
        return pd.DataFrame(columns=COMMON_COLUMNS)

    collected: List[dict] = []
    for idx, sample in enumerate(stream):
        if idx >= num_samples:
            break
        row = {col: sample.get(col) for col in COMMON_COLUMNS}
        if row.get("int_score") is None and sample.get("score") is not None:
            score = sample["score"]
            row["int_score"] = int(round(max(0, min(float(score), 5))))
        collected.append(row)

    print(f"Collected {len(collected)} samples from {dataset_name}")
    return pd.DataFrame(collected, columns=COMMON_COLUMNS)


def _load_local_samples(num_samples: int) -> pd.DataFrame:
    """Load locally classified samples from ``LOCAL_CSV_PATH``."""

    print(f"Loading {num_samples} local samples from {LOCAL_CSV_PATH} ...")
    if not os.path.exists(LOCAL_CSV_PATH):
        print("Local CSV not found, returning empty DataFrame")
        return pd.DataFrame(columns=COMMON_COLUMNS)

    try:
        df = pd.read_csv(LOCAL_CSV_PATH, on_bad_lines="skip")
    except Exception as exc:  # pragma: no cover - file errors
        print(f"Failed to load local CSV: {exc}")
        return pd.DataFrame(columns=COMMON_COLUMNS)

    subset = df[COMMON_COLUMNS].head(num_samples)
    print(f"Loaded {len(subset)} local samples")
    return subset


def load_and_process_dataset(
    num_samples_score_3: int = 3500,
    num_samples_score_2: int = 2500,
    num_samples_csv: int = 5000,
) -> pd.DataFrame:
    """Load, merge and balance the English educational datasets."""

    df_score_3 = _load_hf_samples(
        HF_DATASET_SCORE_3_NAME, HF_CONFIG_SCORE_3, num_samples_score_3
    )
    df_score_2 = _load_hf_samples(
        HF_DATASET_SCORE_2_NAME, HF_CONFIG_SCORE_2, num_samples_score_2
    )
    df_local = _load_local_samples(num_samples_csv)

    merged = pd.concat([df_local, df_score_2, df_score_3], ignore_index=True)
    print(f"Merged dataset contains {len(merged)} samples")
    return merged


def plot_score_distribution(df: pd.DataFrame) -> None:
    """Plot a histogram of ``int_score`` values."""

    plt.figure(figsize=(8, 5))
    # Count occurrences for each int_score 0-5
    value_counts = df['int_score'].value_counts().reindex(range(0, 6), fill_value=0)
    sns.barplot(x=value_counts.index, y=value_counts.values, palette="viridis")
    plt.xlabel("int_score")
    plt.ylabel("count")
    plt.title("Distribution of int_score (0-5)")
    plt.xticks(range(0, 6))
    plt.tight_layout()
    plt.show()


def save_to_csv(df: pd.DataFrame, filename: str = OUTPUT_CSV_PATH) -> None:
    """Save ``df`` to ``filename``."""

    os.makedirs(os.path.dirname(filename), exist_ok=True)
    df.to_csv(filename, index=False)
    print(f"Saved merged dataset to {filename}")


def limit_int_score_1_2_3(df: pd.DataFrame, N_0: int,  N_1: int, N_2: int, N_3: int, N_4: int) -> pd.DataFrame:
    """
    Limit the number of samples with int_score == 1, 2, and 3 to N_1, N_2, and N_3 respectively.
    All other int_score classes (0, 4, 5) are unchanged.

    Parameters
    ----------
    df : pd.DataFrame
        The merged dataset.
    N_1 : int
        Maximum number of samples to keep for int_score == 1.
    N_2 : int
        Maximum number of samples to keep for int_score == 2.
    N_3 : int
        Maximum number of samples to keep for int_score == 3.

    Returns
    -------
    pd.DataFrame
        DataFrame with limited samples for int_score 1, 2, and 3.
    """
    df_0 = df[df["int_score"] == 0].head(N_0)
    df_1 = df[df["int_score"] == 1].head(N_1)
    df_2 = df[df["int_score"] == 2].head(N_2)
    df_3 = df[df["int_score"] == 3].head(N_3)
    df_4 = df[df["int_score"] == 4].head(N_4)
    df_rest = df[df["int_score"].isin([5])]
    result = pd.concat([df_rest, df_0, df_1, df_2, df_3, df_4], ignore_index=True)
    return result


def convert_int_score_5_to_4(df: pd.DataFrame) -> pd.DataFrame:
    """Convert all int_score 5 to 4 in the DataFrame."""
    df.loc[df['int_score'] == 5, 'int_score'] = 4
    return df

if __name__ == "__main__":
    num_samples_score_3 =  8_000
    num_samples_score_2 = 2_500
    num_samples_csv = 10_000

    merged_df = load_and_process_dataset(
        num_samples_score_3=num_samples_score_3,
        num_samples_score_2=num_samples_score_2,
        num_samples_csv=num_samples_csv
    )
    # Limit int_score 1, 2, and 3 to 1000 samples each
<<<<<<< HEAD
    merged_df = limit_int_score_1_2_3(merged_df, N_1=1000, N_2=1000, N_3=1000)
    # Convert int_score 5 to 4
    merged_df = convert_int_score_5_to_4(merged_df)
=======
    merged_df = limit_int_score_1_2_3(merged_df, N_0=1000, N_1=1000, N_2=1000, N_3=1000, N_4=1000)
>>>>>>> ce93b2da
    plot_score_distribution(merged_df)
    save_to_csv(merged_df)


<|MERGE_RESOLUTION|>--- conflicted
+++ resolved
@@ -200,13 +200,7 @@
         num_samples_csv=num_samples_csv
     )
     # Limit int_score 1, 2, and 3 to 1000 samples each
-<<<<<<< HEAD
-    merged_df = limit_int_score_1_2_3(merged_df, N_1=1000, N_2=1000, N_3=1000)
-    # Convert int_score 5 to 4
-    merged_df = convert_int_score_5_to_4(merged_df)
-=======
     merged_df = limit_int_score_1_2_3(merged_df, N_0=1000, N_1=1000, N_2=1000, N_3=1000, N_4=1000)
->>>>>>> ce93b2da
     plot_score_distribution(merged_df)
     save_to_csv(merged_df)
 
